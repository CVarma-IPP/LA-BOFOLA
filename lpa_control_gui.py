--- conflicted
+++ resolved
@@ -1,1156 +1,1133 @@
-# lpa_control_gui.py
-# PyQt5-based control GUI for LPA Bayesian Optimization
-# Includes threading, efficient plotting, file-watcher placeholders,
-# error handling, persistent logging, mode switching, and full integration.
-
-import sys
-import xopt
-print("Python executable:", sys.executable)
-print("xopt location:", xopt.__file__)
-print("xopt version:", xopt.__version__)
-
-import sys              # System-specific parameters and functions
-import os               # Miscellaneous operating system interfaces
-import glob             # Unix style pathname pattern expansion
-import time             # Time access and conversions
-import csv              # CSV file reading and writing
-from threading import Thread, Event
-
-from bo_engine import create_xopt  # Custom Bayesian Optimization engine
-
-from PyQt5.QtWidgets import (
-    QApplication,       # Core application object
-    QMainWindow,        # Main window class
-    QWidget,            # Basic UI container
-    QVBoxLayout,        # Vertical and horizontal layout managers
-    QHBoxLayout,
-    QPushButton,        # Clickable button widget
-    QLabel,             # Display text
-    QLineEdit,          # Single-line text entry
-    QSpinBox,           # Numeric spin box
-    QFileDialog,        # File selection dialog
-    QMessageBox,        # Popup messages and dialogs
-    QCheckBox,          # Checkbox widget
-    QComboBox,          # Dropdown selection widget
-    QSlider,            # Slider widget for manual control
-    QGridLayout,        # Grid layout manager for complex arrangements
-)
-from PyQt5.QtCore import Qt, pyqtSignal, QObject, QSettings, QThread # Added QSettings
-import pyqtgraph as pg  # High-performance plotting library for PyQt
-from PyQt5.QtGui import QFont
-from PyQt5.QtGui import QFontDatabase  # Font database for custom fonts
-
-# Configure pyqtgraph aesthetics
-pg.setConfigOption('background', '#f0f8ff')  # Set plot background to AliceBlue
-pg.setConfigOption('foreground', '#006064')  # Set plot axes/text to Dark Cyan
-
-class WorkerSignals(QObject):
-    """
-    Defines custom signals for worker threads:
-    - new_metrics: emits a dict of updated metrics (e.g., loss, accuracy)
-    - new_suggestions: emits a dict of new parameter suggestions from BO
-    - finished: signals that the worker thread has completed its task
-    """
-    new_metrics = pyqtSignal(dict)           
-    new_suggestions = pyqtSignal(dict)
-    finished = pyqtSignal()
-    # param_confirmed = pyqtSignal(dict)  # Signal for parameter confirmation
-    param_request   = pyqtSignal(dict)   # request GUI to confirm
-    param_confirmed = pyqtSignal(dict)
-
-class OptimizationWorker(QThread):
-    """
-    Runs in the background to:
-     1. Propose new control-knob settings using Xopt
-     2. Wait for you to apply them and confirm
-     3. Read back the shot results (metrics)
-     4. Send those results for plotting/logging
-     5. Update suggestions using Bayesian Optimization
-    """
-    def __init__(self, gui, stop_event):
-        super().__init__()
-        self.gui = gui
-        self.signals = WorkerSignals()
-        self.stop_event = stop_event
-        self.param_event = Event()  # Event for parameter confirmation
-        self.confirmed_params = None
-
-        # Prepare a CSV log file in the working folder
-        self.log_file = os.path.join(os.getcwd(), 'params_metrics_log.csv')
-        if not os.path.exists(self.log_file):
-            with open(self.log_file, 'w', newline='') as f:
-                writer = csv.writer(f)
-                writer.writerow(['shot','params','spec','charge','stability','timestamp'])
-
-        # Initialize Xopt optimizer with active knobs and evaluation function
-        mode   = self.gui.get_acquisition_mode()
-        bounds = self.gui.get_bounds()
-        self.X  = create_xopt(
-            self.gui.get_active_params(),
-            self.evaluate,
-            bounds=bounds,
-            acquisition_mode=mode
-        )
-
-    def run(self):
-        shot = 0
-
-        # Ensure initial data is available for Xopt
-        if getattr(self.X, "data", None) is None or len(self.X.data) == 0:
-            self.X.random_evaluate()
-
-        # Main loop: keep going until user stops
-        while not self.stop_event.is_set():
-            shot += 1
-
-            # Generate new suggestions using Bayesian optimization
-            step = self.X.step()
-            if step is None or not hasattr(step, 'data') or step.data is None:
-                print("[OptimizationWorker] Xopt.step() returned None or invalid step. Stopping optimization.")
-                break
-            suggestions = dict(step.data.iloc[-1])
-
-            # Tell GUI: here are the next settings to try
-            self.signals.new_suggestions.emit(suggestions)
-
-            # Wait for parameter confirmation via signal/event
-            self.param_event.clear()
-            # self.gui.request_param_confirmation(suggestions)
-            self.signals.param_request.emit(suggestions)
-            while not self.param_event.is_set() and not self.stop_event.is_set():
-                time.sleep(0.05)
-            if self.stop_event.is_set():
-                break
-            params = self.confirmed_params.copy() if self.confirmed_params else suggestions.copy()
-
-            # TODO: actually push these settings to your hardware
-
-            # Read back the last few shots’ data (up to a timeout)
-            try:
-                metrics = self.collect_metrics(timeout=5)
-            except Exception as e:
-                metrics = {'overall': None, 'spec': None, 'charge': None}
-            if metrics is None:
-                metrics = {'overall': None, 'spec': None, 'charge': None}
-
-            # Build multi-objective result for Xopt
-            # (spectra_score, charge, stability are returned by collect_metrics)
-
-            # Send the metrics to the GUI for real-time plotting
-            self.signals.new_metrics.emit(metrics)
-
-            # Append this shot’s info to the CSV log
-            try:
-                with open(self.log_file, 'a', newline='') as f:
-                    writer = csv.writer(f)
-                    writer.writerow([
-                        shot,
-                        str(params),
-                        metrics.get('spec'),
-                        metrics.get('charge'),
-                        metrics.get('stability'),
-                        time.time()
-                    ])
-            except Exception as e:
-                print(f"Error writing to log file: {e}")
-
-            # Store the evaluated result into the Xopt history (three objectives)
-            self.X.add_data({**params,
-                             'spectra_score': metrics.get('spec'),
-                             'charge':       metrics.get('charge'),
-                             'stability':    metrics.get('stability')})
-
-        # Signal that we’ve fully stopped
-        self.signals.finished.emit()
-
-    def evaluate(self, inputs_list):
-        """
-        Receives suggestions from Xopt, pushes them through GUI + measurement,
-        and returns a list of dicts with multi-objective metrics.
-        """
-        results = []
-<<<<<<< HEAD
-        print(f"[evaluate] Received inputs_list of type {type(inputs_list)}")
-        # If inputs_list is a dict, convert to list of dicts
-        if isinstance(inputs_list, dict):
-            print(f"[evaluate] inputs_list is a dict with keys: {list(inputs_list.keys())}")
-            # Try to interpret as a single parameter set
-            # If all values are scalars, treat as one param set
-            if all(isinstance(v, (int, float, str)) for v in inputs_list.values()):
-                inputs_list = [inputs_list]
-                print(f"[evaluate] Converted dict to single-item list: {inputs_list}")
-            else:
-                # If values are lists, try to build param dicts for each
-                try:
-                    param_names = list(inputs_list.keys())
-                    param_values = list(inputs_list.values())
-                    n_items = len(param_values[0])
-                    inputs_list = [dict(zip(param_names, [pv[i] for pv in param_values])) for i in range(n_items)]
-                    print(f"[evaluate] Converted dict of lists to list of dicts: {inputs_list}")
-                except Exception as e:
-                    print(f"[evaluate] Could not convert dict to list of dicts: {e}")
-                    inputs_list = []
-
-        print(f"[evaluate] Final inputs_list type: {type(inputs_list)}, length: {len(inputs_list) if hasattr(inputs_list, 'len') else 'N/A'}")
-        for idx, params in enumerate(inputs_list):
-            print(f"[evaluate] Processing input {idx}: type={type(params)}, value={params}")
-=======
-        for params in inputs_list:
->>>>>>> b8bb4849
-            if not isinstance(params, dict):
-                import ast # Safely convert string to dict
-                try:
-                    params = ast.literal_eval(params)
-<<<<<<< HEAD
-                    print(f"[evaluate] Converted parameters to dict: {params}")
-                except Exception as e:
-                    print(f"[evaluate] Failed to convert parameters: {params}, error: {e}")
-=======
-                    print(f"Converted parameters: {params}")
-                except Exception:
->>>>>>> b8bb4849
-                    continue  # skip if cannot convert
-
-            self.param_event.clear()
-            self.signals.param_request.emit(params)
-<<<<<<< HEAD
-            print(f"[evaluate] Waiting for user to confirm parameters: {params}")
-=======
-            print(f"Waiting for user to confirm parameters: {params}")
->>>>>>> b8bb4849
-            while not self.param_event.is_set() and not self.stop_event.is_set():
-                time.sleep(0.05)
-            if self.stop_event.is_set():
-                print("[evaluate] Stop event set, breaking loop.")
-                break
-            try:
-                metrics = self.collect_metrics(timeout=5)
-            except Exception as e:
-                print(f"[evaluate] Exception in collect_metrics: {e}")
-                metrics = {'spec': None, 'charge': None, 'stability': None}
-<<<<<<< HEAD
-            print(f"[evaluate] metrics after collect_metrics: type={type(metrics)}, value={metrics}")
-            # Convert pandas Series or DataFrame to dict if needed
-            if metrics is None:
-                print(f"[evaluate] Metrics is None, skipping.")
-                continue
-            if isinstance(metrics, (list, tuple)):
-                print(f"[evaluate] Metrics is a list/tuple, skipping: {metrics}")
-                continue
-            if hasattr(metrics, "to_dict") and not isinstance(metrics, dict):
-                print(f"[evaluate] Metrics has to_dict, converting.")
-                metrics = metrics.to_dict()
-            if not isinstance(metrics, dict):
-                print(f"[evaluate] Warning: metrics is not a dict after conversion, skipping. Type: {type(metrics)} Value: {metrics}")
-                continue
-            # Final check for required keys
-            for key in ('spec', 'charge', 'stability'):
-                if key not in metrics:
-                    print(f"[evaluate] Warning: metrics missing key '{key}', value: {metrics}")
-            result_dict = {
-=======
-            print("metrics after collect_metrics:", metrics)  # Debug print
-            if metrics is None or not isinstance(metrics, dict):
-                print("Skipping non-dict metrics:", metrics)
-                continue
-            if hasattr(metrics, "to_dict"):
-                metrics = metrics.to_dict()
-            if not isinstance(metrics, dict):
-                print("Warning: metrics is not a dict, skipping this result.")
-                continue
-            results.append({
->>>>>>> b8bb4849
-                'spectra_score': metrics.get('spec'),
-                'charge':       metrics.get('charge'),
-                'stability':    metrics.get('stability')
-            }
-            print(f"[evaluate] Appending result dict: {result_dict}")
-            results.append(result_dict)
-        print(f"[evaluate] Returning results list of length {len(results)}: {results}")
-        return results
-
-    def on_param_confirmed(self, params):
-        self.confirmed_params = params
-        self.param_event.set()
-
-    def collect_metrics(self, timeout=5):
-        """
-        Look in the measurement folders for your latest E-Spec or Profile & ICT data.
-        - In E-Spec mode: read score,cost,counts from espectra .txt files or score/charge from CSV files.
-        - In Profile & ICT mode: fallback to spec from profile_dir and charge from ict_dir.
-        Returns a dict when both spec & charge are ready, or None after timeout.
-        Computes mean and std over last N shots for the current parameter set.
-        """
-        import numpy as np
-        import pandas as pd
-        start = time.time()
-        while time.time() - start < timeout:
-
-            mode = self.gui.get_mode()  # "E-Spec" or "Profile & ICT"
-            overall = None  # will be set below
-
-            spec = None
-            charge = None
-            spec_std = None
-            charge_std = None
-
-            N = self.gui.shots_spin.value()
-            print(f"Collecting metrics for mode '{mode}' with N={N}...")
-
-            if mode == 'E-Spec':
-                print("Using E-Spec mode")
-                path = self.gui.espec_dir
-                # Gather latest N output files (.txt and .csv)
-                txt_files = sorted(glob.glob(os.path.join(path, '*.txt')))
-                csv_files = sorted(glob.glob(os.path.join(path, '*.csv')))
-                # Use only the latest N files (prefer txt, then csv)
-                all_files = txt_files + csv_files
-                all_files = sorted(all_files)[-N:]
-                # Print notification if new files are detected
-                if hasattr(self, '_last_seen_files'):
-                    new_files = set(all_files) - set(self._last_seen_files)
-                    if new_files:
-                        for fn in new_files:
-                            # Print last 3 subfolder addresses
-                            parts = os.path.normpath(fn).split(os.sep)
-                            subpath = os.sep.join(parts[-4:]) if len(parts) >= 4 else fn
-                            print(f"[File Detected] New E-Spec file: .../{subpath}")
-                self._last_seen_files = list(all_files)
-                scores, charges = [], []
-                for fn in all_files:
-                    try:
-                        if fn.endswith('.txt'):
-                            line = open(fn, 'r').readline().strip()
-                            sc, cost, ct = map(float, line.split(','))  # score,cost,counts
-                            scores.append(sc)
-                            charges.append(ct)
-                        elif fn.endswith('.csv'):
-                            df = pd.read_csv(fn)
-                            # Try to find columns for score and charge
-                            score_col = None
-                            charge_col = None
-                            for col in df.columns:
-                                if 'score' in col.lower():
-                                    score_col = col
-                                if 'charge' in col.lower() or 'counts' in col.lower():
-                                    charge_col = col
-                            if score_col is None or charge_col is None:
-                                score_col = df.columns[0]
-                                charge_col = df.columns[1]
-                            # Use last row in CSV as the latest shot
-                            scores.append(df[score_col].values[-1])
-                            charges.append(df[charge_col].values[-1])
-                    except Exception as e:
-                        print(f"Error parsing E-Spec file {fn}: {e}")
-                if scores and charges:
-                    spec = float(np.mean(scores))
-                    charge = float(np.mean(charges))
-                    spec_std = float(np.std(scores))
-                    charge_std = float(np.std(charges))
-            else:
-                # ----- Profile & ICT branch (unchanged) -----
-                # spec from profile_dir
-                prof = self.gui.profile_dir
-                prof_files = sorted(glob.glob(os.path.join(prof, '*.txt')))
-                if len(prof_files) >= N:
-                    try:
-                        vals = [float(open(f).readline()) for f in prof_files[-N:]]
-                        spec = float(np.mean(vals))
-                        spec_std = float(np.std(vals))
-                    except Exception as e:
-                        print(f"Error reading profile spec files: {e}")
-
-                # charge from ict_dir
-                ict = self.gui.ict_dir
-                ict_files = sorted(glob.glob(os.path.join(ict, '*.txt')))
-                if len(ict_files) >= N:
-                    try:
-                        vals = [float(open(f).readline()) for f in ict_files[-N:]]
-                        charge = float(np.mean(vals))
-                        charge_std = float(np.std(vals))
-                    except Exception as e:
-                        print(f"Error reading ICT charge files: {e}")
-
-            # Once we have both metrics, compute stability and return them
-            if spec is not None and charge is not None:
-                params = tuple(sorted(self.gui.confirmed_params.items())) if self.gui.confirmed_params else None
-                if not hasattr(self, '_pareto_param_history_worker'):
-                    self._pareto_param_history_worker = {}
-                if params is not None:
-                    entry = self._pareto_param_history_worker.setdefault(params, [])
-                    entry.append((spec, charge))
-                    if len(entry) > N:
-                        entry[:] = entry[-N:]
-                    arr = np.array(entry)
-                    mean_spec = float(np.mean(arr[:,0]))
-                    stability = float(np.std(arr[:,0]) / mean_spec) if mean_spec != 0 else 0.0
-                else:
-                    stability = 0.0
-                # Compute geometric mean for 'overall' metric
-                if spec > 0 and charge > 0:
-                    overall = float(np.sqrt(spec * charge))
-                else:
-                    overall = 0.0
-                # Return mean and std for plotting error bars
-                result = {'overall': overall, 'spec': spec, 'charge': charge, 'spec_std': spec_std, 'charge_std': charge_std, 'stability': stability}
-                print("Returning metrics dict:", result)  # Debug print
-                # If result is accidentally a Series, convert to dict
-                if hasattr(result, "to_dict") and not isinstance(result, dict):
-                    print("Converting result to dict")
-                    result = result.to_dict()
-                return result
-            
-            time.sleep(0.1)
-
-        # Timeout: no full data set available
-        print("Returning None from collect_metrics")
-        return None
-
-class LPAControlGUI(QMainWindow):
-    def __init__(self):
-        super().__init__()
-        # Main window setup: title and size
-        self.setWindowTitle("LPA Bayesian Optimization Control")
-        self.resize(1400, 900)
-
-        # ---------------------------------------------------------
-        # State variables
-        # ---------------------------------------------------------
-        self.confirmed_params = None     # Holds the last user‐confirmed knob settings
-        self.is_running = False          # True while optimization loop is active
-        self.history = {                 # Stores shot‐by‐shot values for plotting
-            'overall': [], 'spec': [], 'charge': []
-        }
-        self.shot_number = 0             # Counter for how many shots we've processed
-        self.stop_event = Event()        # Signal to stop the background thread
-        self.worker = None               # Reference to the optimization thread
-        self.settings = QSettings('LPAControl', 'UserSettings')
-
-        # ---------------------------------------------------------
-        # Layout containers
-        # ---------------------------------------------------------
-        w = QWidget()
-        l = QVBoxLayout()
-        w.setLayout(l)
-        self.setCentralWidget(w)
-
-        # ---------------------------------------------------------
-        # Main layout: horizontal split (left controls, parameter table, action buttons, activity log)
-        # ---------------------------------------------------------
-        main_hbox = QHBoxLayout()
-        l.addLayout(main_hbox)
-
-        # --- Left column: Directory buttons, diagnostics mode ---
-        left_col = QVBoxLayout()
-        left_col.setSpacing(15)
-        for key, label in [('espec', 'E-Spec'), ('profile', 'Profile'), ('ict', 'ICT')]:
-            btn = QPushButton(f"Set {label} Dir")
-            btn.setFixedWidth(120)
-            btn.clicked.connect(lambda _, k=key: self.choose_folder(k))
-            left_col.addWidget(btn, alignment=Qt.AlignLeft)
-        left_col.addSpacing(10)
-        left_col.addWidget(QLabel("Diagnostics Mode:"), alignment=Qt.AlignLeft)
-        self.mode_combo = QComboBox()
-        self.mode_combo.addItems(["E-Spec", "Profile & ICT"])
-        left_col.addWidget(self.mode_combo, alignment=Qt.AlignLeft)
-        left_col.addStretch(1)
-        main_hbox.addLayout(left_col)
-
-        # --- Vertical line after left column ---
-        from PyQt5.QtWidgets import QFrame, QTextEdit
-        vline1 = QFrame()
-        vline1.setFrameShape(QFrame.VLine)
-        vline1.setFrameShadow(QFrame.Sunken)
-        main_hbox.addWidget(vline1)
-
-        # --- Parameter table with checkboxes aligned ---
-        param_names = ['plasma_z', 'gas_pressure', 'GDD_phi2', 'blade_x', 'blade_z']
-        grid = QGridLayout()
-        cols = ["", "Lower", "Upper", "Parameter", "Suggest", "Use"]
-        for c, title in enumerate(cols):
-            lbl = QLabel(title)
-            if title:
-                lbl.setStyleSheet("font-weight:bold")
-            grid.addWidget(lbl, 0, c, alignment=Qt.AlignLeft)
-        self.param_checks = {}
-        self.param_widgets = {}
-        self.param_bounds  = {}
-        for r, name in enumerate(param_names, start=1):
-            # Checkbox
-            cb = QCheckBox()
-            cb.setChecked(True)
-            grid.addWidget(cb, r, 0, alignment=Qt.AlignLeft)
-            self.param_checks[name] = cb
-            # Lower bound box
-            lo = QLineEdit("0.0")
-            lo.setFixedWidth(70)
-            grid.addWidget(lo, r, 1, alignment=Qt.AlignLeft)
-            # Upper bound box
-            hi = QLineEdit("1.0")
-            hi.setFixedWidth(70)
-            grid.addWidget(hi, r, 2, alignment=Qt.AlignLeft)
-            # Parameter name
-            grid.addWidget(QLabel(name), r, 3, alignment=Qt.AlignLeft)
-            # Suggested value (read-only, 90px wide)
-            sug = QLineEdit()
-            sug.setReadOnly(True)
-            sug.setFixedWidth(90)
-            grid.addWidget(sug, r, 4, alignment=Qt.AlignLeft)
-            # “Use” value (90px wide)
-            val = QLineEdit()
-            val.setFixedWidth(90)
-            # Connect editingFinished to highlight field if edited after copy
-            val.editingFinished.connect(lambda n=name, w=val: self._on_use_field_edited(n, w))
-            grid.addWidget(val, r, 5, alignment=Qt.AlignLeft)
-            self.param_bounds[name]  = (lo, hi)
-            self.param_widgets[name] = (sug, val)
-        # Add the parameter grid to the main layout
-        main_hbox.addLayout(grid, stretch=2)
-
-        # --- Vertical line before action buttons column ---
-        vline2 = QFrame()
-        vline2.setFrameShape(QFrame.VLine)
-        vline2.setFrameShadow(QFrame.Sunken)
-        main_hbox.addWidget(vline2)
-
-        # --- Action buttons in a vertical column ---
-        btn_col = QVBoxLayout()
-        btn_col.setSpacing(12)
-        self.copy_btn = QPushButton("Copy Suggestions")
-        self.confirm_btn = QPushButton("Confirm Parameters")
-        self.start_btn = QPushButton("Start Optimization")
-        self.pause_btn = QPushButton("Pause")
-        self.restart_btn = QPushButton("Restart")
-        self.show_params_btn = QPushButton("Show Current Parameters")
-        btns = [self.copy_btn, self.confirm_btn, self.start_btn, self.pause_btn, self.restart_btn, self.show_params_btn]
-        max_width = max(btn.sizeHint().width() for btn in btns)
-        for btn in btns:
-            btn.setFixedWidth(max_width)
-        self.copy_btn.clicked.connect(self.copy_suggestions_to_use)
-        btn_col.addWidget(self.copy_btn, alignment=Qt.AlignLeft)
-        self.confirm_btn.clicked.connect(self.confirm_parameters)
-        self.confirm_btn.setEnabled(False)
-        btn_col.addWidget(self.confirm_btn, alignment=Qt.AlignLeft)
-        self.start_btn.clicked.connect(self.start_optimization)
-        self.start_btn.setEnabled(False)   # disabled until dirs are set
-        btn_col.addWidget(self.start_btn, alignment=Qt.AlignLeft)
-        self.pause_btn.setEnabled(False)
-        self.pause_btn.clicked.connect(self.pause_optimization)
-        btn_col.addWidget(self.pause_btn, alignment=Qt.AlignLeft)
-        self.restart_btn.clicked.connect(self.restart_optimization)
-        btn_col.addWidget(self.restart_btn, alignment=Qt.AlignLeft)
-        self.show_params_btn.clicked.connect(self.show_current_parameters)
-        btn_col.addWidget(self.show_params_btn, alignment=Qt.AlignLeft)
-        btn_col.addStretch(1)
-        main_hbox.addLayout(btn_col)
-
-        # --- Activity log immediately to the right of action buttons ---
-        self.activity_log = QTextEdit()
-        self.activity_log.setReadOnly(True)
-        self.activity_log.setPlaceholderText("Activity Log...")
-        self.activity_log.setMinimumWidth(220)
-        main_hbox.addWidget(self.activity_log, stretch=1)
-
-        # --- Add stretch to push everything left and open space on right (optional) ---
-        # main_hbox.addStretch(1)  # You can comment this out if not needed
-
-        # --- Below: Manual Explore/Exploit slider, shots spin, plots ---
-        l.addSpacing(10)
-        manual_layout = QHBoxLayout()
-        self.manual_checkbox = QCheckBox("Manual mode")
-        manual_layout.addWidget(self.manual_checkbox)
-        self.explore_label_left  = QLabel("Explore")
-        self.explore_label_left.setVisible(False)
-        manual_layout.addWidget(self.explore_label_left)
-        self.explore_slider = QSlider(Qt.Horizontal)
-        self.explore_slider.setRange(0, 2)
-        self.explore_slider.setValue(1)
-        self.explore_slider.setTickPosition(QSlider.TicksBelow)
-        self.explore_slider.setTickInterval(1)
-        self.explore_slider.setEnabled(False)
-        self.explore_slider.setVisible(False)
-        self.explore_slider.setFixedWidth(120)
-        manual_layout.addWidget(self.explore_slider)
-        self.explore_label_right = QLabel("Exploit")
-        self.explore_label_right.setVisible(False)
-        manual_layout.addWidget(self.explore_label_right)
-        manual_layout.addStretch(1)
-        l.addLayout(manual_layout)
-        self.manual_checkbox.toggled.connect(self._on_manual_toggled)
-
-        # Move 'Shots to average' to the lowest row of the first column
-        shots_hbox = QHBoxLayout()
-        shots_hbox.addWidget(QLabel("Shots to average:"), alignment=Qt.AlignLeft)
-        self.shots_spin = QSpinBox()
-        self.shots_spin.setMinimum(1)
-        self.shots_spin.setValue(10)
-        shots_hbox.addWidget(self.shots_spin, alignment=Qt.AlignLeft)
-        shots_hbox.addStretch(1)
-        left_col.addSpacing(10)
-        left_col.addLayout(shots_hbox)
-
-        # --- Plots: overall, spec, charge in a vertical column, Pareto plot to the right ---
-        plot_hbox = QHBoxLayout()
-        plot_vbox = QVBoxLayout()
-        self.plot_overall = pg.PlotWidget(title="Overall Objective")
-        self.plot_spec    = pg.PlotWidget(title="Diagnostic Score")
-        self.plot_charge  = pg.PlotWidget(title="Charge Metric")
-        for p in [self.plot_overall, self.plot_spec, self.plot_charge]:
-            p.getPlotItem().showGrid(x=True, y=True, alpha=0.3)
-            plot_vbox.addWidget(p)
-        plot_vbox.addStretch(1)
-        plot_hbox.addLayout(plot_vbox, stretch=2)
-        # Pareto plot immediately to the right of the three main plots
-        from pyqtgraph import PlotWidget, ColorBarItem
-        self.pareto_plot = PlotWidget(title="Pareto Front: Spec vs Charge (color=Stability)")
-        self.pareto_plot.setLabel('bottom', 'Spectra Score')
-        self.pareto_plot.setLabel('left', 'Charge')
-        self.pareto_scatter = self.pareto_plot.plot([], [], pen=None, symbol='o', symbolBrush=None)
-        self.pareto_colorbar = None  # Placeholder for colorbar
-        plot_hbox.addWidget(self.pareto_plot, stretch=1)
-        l.addLayout(plot_hbox)
-
-        # --- Interactivity: click on Pareto plot to show parameter settings ---
-        self.pareto_plot.scene().sigMouseClicked.connect(self._on_pareto_click)
-
-        # --- Reset Plots/Analysis button ---
-        self.reset_btn = QPushButton("Reset Plots/Analysis")
-        self.reset_btn.clicked.connect(self.reset_plots_and_analysis)
-        l.addWidget(self.reset_btn, alignment=Qt.AlignRight)
-
-        pen = pg.mkPen('#00796b', width=2)
-        brush = '#009688'
-        self.curves = {
-            'overall': self.plot_overall.plot(pen=pen, symbol='o', symbolBrush=brush),
-            'spec':    self.plot_spec.plot(pen=pen, symbol='o', symbolBrush=brush),
-            'charge':  self.plot_charge.plot(pen=pen, symbol='o', symbolBrush=brush),
-        }
-
-        # Data for Pareto plot
-        self.pareto_data = []  # List of dicts: {'spec':..., 'charge':..., 'stability':..., 'params':...}
-
-        # Restore settings from QSettings
-        self.restore_settings()
-
-    def resizeEvent(self, ev):
-
-        """Keep slider at half the window width on resize."""
-        super().resizeEvent(ev)
-        # only adjust if the slider exists
-        if hasattr(self, 'explore_slider'):
-            self.explore_slider.setFixedWidth(self.width() // 2)
-            
-    def log_activity(self, message):
-        """Append a timestamped message to the activity log."""
-        from datetime import datetime
-        ts = datetime.now().strftime('%H:%M:%S')
-        self.activity_log.append(f"[{ts}] {message}")
-
-    def copy_suggestions_to_use(self):
-        """Copy the suggested values into the 'Use' input boxes and reset highlight, only for checked parameters."""
-        for name, (sug, use) in self.param_widgets.items():
-            if self.param_checks[name].isChecked():
-                use.setText(sug.text())
-                use.setStyleSheet("background: white;")  # Reset background
-        self._use_fields_edited = set()  # Track which fields have been edited
-        self.log_activity("Copied suggested parameters to 'Use' boxes for active parameters.")
-
-    def _on_use_field_edited(self, name, widget):
-        """Highlight the 'Use' field if edited after copying suggestions."""
-        widget.setStyleSheet("background: #fff59d;")  # Light yellow
-        if not hasattr(self, '_use_fields_edited'):
-            self._use_fields_edited = set()
-        self._use_fields_edited.add(name)
-
-    def _confirm_param(self, name, widget):
-        """Store the float you typed when you press Enter in the 'Use:' box.""" 
-        try:
-            val = float(widget.text())
-            if self.confirmed_params is None:
-                self.confirmed_params = {}
-            self.confirmed_params[name] = val
-        except ValueError:
-            QMessageBox.warning(self, "Invalid Input",
-                                f"Please enter a number for {name}.")
-
-    def choose_folder(self, key):
-        """Open a folder dialog and save the selected path to self.<key>_dir."""
-        path = QFileDialog.getExistingDirectory(
-            self, f"Select {key} directory"
-        )
-        if path:
-            self._update_start_button_state()
-            setattr(self, f"{key}_dir", path)
-            self.log_activity(f"Set {key} directory: {path}")
-            QMessageBox.information(self, "Path Set", f"{key} dir: {path}")
-
-    def _update_start_button_state(self):
-            """Enable Start only if the needed dirs are set."""
-            mode = self.get_mode()
-            if mode == 'E-Spec':
-                ready = hasattr(self, 'espec_dir')
-            else:
-                ready = hasattr(self, 'profile_dir') and hasattr(self, 'ict_dir')
-            self.start_btn.setEnabled(ready)
-
-    def start_optimization(self):
-        """Kick off the background OptimizationWorker thread."""
-        self.stop_event.clear()
-        worker = OptimizationWorker(self, self.stop_event)
-        worker.signals.new_metrics.connect(self.record_and_plot)
-        worker.signals.new_suggestions.connect(self.update_suggestions)
-        worker.signals.param_request.connect(self.request_param_confirmation)
-        worker.start()
-        self.signals = worker.signals  # keep for confirm
-        self.worker = worker
-        self.is_running = True
-        self.start_btn.setEnabled(False)
-        self.pause_btn.setEnabled(True)
-        self.restart_btn.setEnabled(False)
-        self.log_activity("Optimization started.")
-
-    def pause_optimization(self):
-        """Temporarily pause sending new suggestions to hardware."""
-        self.is_running = False
-        self.start_btn.setEnabled(True)
-        self.pause_btn.setEnabled(False)
-        self.log_activity("Optimization paused.")
-
-    def restart_optimization(self):
-        """
-        Fully stop the worker, clear past data & plots,
-        and re-enable Start.
-        """
-        self.stop_event.set()
-        if self.worker:
-            self.worker.join()
-        self.is_running = False
-        # Clear history and plot curves
-        for hist in self.history.values():
-            hist.clear()
-        for c in self.curves.values():
-            c.setData([], [])
-        self.start_btn.setEnabled(True)
-        self.pause_btn.setEnabled(False)
-        self.log_activity("Optimization restarted and history cleared.")
-
-    def get_active_params(self):
-        """Return list of parameter names you’ve checked as active."""
-        return [n for n, cb in self.param_checks.items() if cb.isChecked()] 
-
-    def _on_manual_toggled(self, checked: bool):
-        """Show or hide the explore/exploit slider when manual mode is toggled."""
-        self.explore_slider.setEnabled(checked)
-        self.explore_slider.setVisible(checked)
-        self.explore_label_left.setVisible(checked)
-        self.explore_label_right.setVisible(checked)
-
-    def get_bounds(self):
-        """
-        Read the lower/upper QLineEdits for each active parameter.
-        Returns a dict {name: [min, max]}.
-        """
-        bounds = {}
-        for name, (lo_edit, hi_edit) in self.param_bounds.items():
-            if self.param_checks[name].isChecked():
-                try:
-                    lo = float(lo_edit.text())
-                    hi = float(hi_edit.text())
-                    if hi <= lo:
-                        raise ValueError("upper must be > lower")
-                    bounds[name] = [lo, hi]
-                except ValueError as e:
-                    QMessageBox.warning(self, "Invalid Bounds",
-                                        f"Bounds for {name} invalid: {e}\n"
-                                        "Using [0.0, 1.0].")
-                    bounds[name] = [0.0, 1.0]
-        return bounds
-
-    def get_acquisition_mode(self):
-        """
-        Return 'explore'|'balanced'|'exploit' based on the 3-point slider,
-        or 'balanced' if manual mode is off.
-        """
-        if hasattr(self, 'manual_checkbox') and self.manual_checkbox.isChecked():
-            v = self.explore_slider.value()
-            if v == 0:
-                return 'explore'
-            elif v == 2:
-                return 'exploit'
-            else:
-                return 'balanced'
-        return 'balanced'
-
-    def get_mode(self):
-        """Return the current diagnostics mode from the dropdown."""
-        mode = self.mode_combo.currentText()
-        if not hasattr(self, '_last_mode'):
-            self._last_mode = mode
-        if mode != self._last_mode:
-            self.log_activity(f"Diagnostics mode changed: {self._last_mode} → {mode}")
-            self._last_mode = mode
-        return mode
-
-    def update_suggestions(self, sugg):
-        """
-        When the worker emits new_suggestions:
-         - Clear any previously confirmed values
-         - Display the new suggested values in the left-hand boxes
-        """
-        self.confirmed_params = None
-        for name, val in sugg.items():
-            # Only round numeric values
-            if isinstance(val, (int, float)):
-                val = round(val, 1)
-            if name in self.param_widgets:
-                self.param_widgets[name][0].setText(str(val))
-        self.confirm_btn.setEnabled(True)
-
-    def record_and_plot(self, metrics):
-        """
-        When the worker emits new_metrics:
-         - Increment shot counter
-         - Append each metric to history
-         - Re-draw the curves with the updated data
-         - Update Pareto data and plot
-        """
-        self.shot_number += 1
-        for key in ['overall', 'spec', 'charge']:
-            val = metrics.get(key)
-            if val is not None:
-                self.history[key].append((self.shot_number, val))
-                if self.history[key]:
-                    xs, ys = zip(*self.history[key])
-                    self.curves[key].setData(xs, ys)
-                else:
-                    self.curves[key].setData([], [])
-
-        # --- Pareto data pipeline ---
-        # Track repeated measurements for each parameter set
-        if not hasattr(self, '_pareto_param_history'):
-            self._pareto_param_history = {}  # key: param tuple, value: list of (spec, charge)
-        # Get current parameter set (as a tuple for dict key)
-        params = tuple(sorted(self.confirmed_params.items())) if self.confirmed_params else None
-        if params is not None:
-            # Add this measurement to the history for this parameter set
-            entry = self._pareto_param_history.setdefault(params, [])
-            entry.append((metrics.get('spec'), metrics.get('charge')))
-            # Only keep the last N (shots_spin) measurements for stability calculation
-            N = self.shots_spin.value()
-            if len(entry) > N:
-                entry[:] = entry[-N:]
-            # Compute mean spec, mean charge, and stability (coefficient of variation of spec)
-            import numpy as np
-            arr = np.array(entry)
-            mean_spec = float(np.mean(arr[:,0]))
-            mean_charge = float(np.mean(arr[:,1]))
-            # Stability: coefficient of variation (std/mean) of spec (or charge)
-            stability = float(np.std(arr[:,0]) / mean_spec) if mean_spec != 0 else 0.0
-            # Update or add to pareto_data (replace if param set already exists)
-            found = False
-            for d in self.pareto_data:
-                if d['params'] == params:
-                    d['spec'] = mean_spec
-                    d['charge'] = mean_charge
-                    d['stability'] = stability
-                    found = True
-                    break
-            if not found:
-                self.pareto_data.append({'spec': mean_spec, 'charge': mean_charge, 'stability': stability, 'params': params})
-            self.update_pareto_plot()
-
-    def confirm_parameters(self):
-        params = {}
-        for name, (sug, use) in self.param_widgets.items():
-            text = use.text().strip()
-            if text == "":
-                QMessageBox.warning(self, "Missing Value",
-                                    f"Please enter a value for '{name}' before confirming.")
-                return
-            try:
-                val = float(text)
-            except ValueError:
-                QMessageBox.warning(self, "Invalid Number",
-                                    f"Could not parse '{text}' as a number for '{name}'.")
-                return
-            # Enforce bounds
-            lo = float(self.param_bounds[name][0].text())
-            hi = float(self.param_bounds[name][1].text())
-            if not (lo < val < hi):
-                QMessageBox.warning(self, "Out of Bounds",
-                                    f"Value for '{name}' must be between {lo} and {hi}.")
-                return
-            params[name] = val
-        self.confirmed_params = params
-        self.confirm_btn.setEnabled(False)
-        self.log_activity(f"Parameters confirmed: {params}")
-        # Notify worker via signal/event
-        if hasattr(self, '_pending_worker') and self._pending_worker:
-            self._pending_worker.on_param_confirmed(params)
-            self._pending_worker = None
-
-    def restore_settings(self):
-        # Restore directories
-        for key in ['espec', 'profile', 'ict']:
-            val = self.settings.value(f'{key}_dir', None)
-            if val:
-                setattr(self, f'{key}_dir', val)
-        # Restore parameter bounds
-        for name in ['plasma_z', 'gas_pressure', 'GDD_phi2', 'blade_x', 'blade_z']:
-            lo = self.settings.value(f'{name}_lo', None)
-            hi = self.settings.value(f'{name}_hi', None)
-            if lo is not None and hi is not None:
-                self.param_bounds[name][0].setText(str(lo))
-                self.param_bounds[name][1].setText(str(hi))
-
-    def save_settings(self):
-        for key in ['espec', 'profile', 'ict']:
-            val = getattr(self, f'{key}_dir', None)
-            if val:
-                self.settings.setValue(f'{key}_dir', val)
-        for name in ['plasma_z', 'gas_pressure', 'GDD_phi2', 'blade_x', 'blade_z']:
-            lo, hi = self.param_bounds[name]
-            self.settings.setValue(f'{name}_lo', lo.text())
-            self.settings.setValue(f'{name}_hi', hi.text())
-
-    def closeEvent(self, event):
-        self.save_settings()
-        super().closeEvent(event)
-
-    def request_param_confirmation(self, suggestions):
-        # Called by worker to request user confirmation
-        self.update_suggestions(suggestions)
-        self.confirm_btn.setEnabled(True)
-        self._pending_worker = self.worker
-
-    def confirm_parameters(self):
-        params = {}
-        for name, (sug, use) in self.param_widgets.items():
-            text = use.text().strip()
-            if text == "":
-                QMessageBox.warning(self, "Missing Value",
-                                    f"Please enter a value for '{name}' before confirming.")
-                return
-            try:
-                val = float(text)
-            except ValueError:
-                QMessageBox.warning(self, "Invalid Number",
-                                    f"Could not parse '{text}' as a number for '{name}'.")
-                return
-            # Enforce bounds
-            lo = float(self.param_bounds[name][0].text())
-            hi = float(self.param_bounds[name][1].text())
-            if not (lo < val < hi):
-                QMessageBox.warning(self, "Out of Bounds",
-                                    f"Value for '{name}' must be between {lo} and {hi}.")
-                return
-            params[name] = val
-        self.confirmed_params = params
-        self.confirm_btn.setEnabled(False)
-        self.log_activity(f"Parameters confirmed: {params}")
-        # Notify worker via signal/event
-        if hasattr(self, '_pending_worker') and self._pending_worker:
-            self._pending_worker.on_param_confirmed(params)
-            self._pending_worker = None
-
-    def update_pareto_plot(self):
-        """Update the Pareto plot with current self.pareto_data."""
-        import numpy as np
-        if not self.pareto_data:
-            self.pareto_scatter.setData([], [])
-            if self.pareto_colorbar:
-                self.pareto_colorbar.hide()
-            return
-        specs = np.array([d['spec'] for d in self.pareto_data])
-        charges = np.array([d['charge'] for d in self.pareto_data])
-        stabs = np.array([d['stability'] for d in self.pareto_data])
-        # Normalize stability for color mapping
-        stab_norm = (stabs - stabs.min()) / (stabs.ptp() if stabs.ptp() else 1)
-        colors = [pg.intColor(int(s*255), 255, alpha=200) for s in stab_norm]
-        self.pareto_scatter.setData(specs, charges, symbol='o', symbolBrush=colors, symbolSize=12)
-        # Add/update colorbar
-        if self.pareto_colorbar is None:
-            self.pareto_colorbar = pg.ColorBarItem(values=(stabs.min(), stabs.max()), cmap='viridis')
-            self.pareto_colorbar.setImageItem(self.pareto_scatter)
-            self.pareto_colorbar.setLevels((stabs.min(), stabs.max()))
-            self.pareto_colorbar.setParentItem(self.pareto_plot.getPlotItem())
-        else:
-            self.pareto_colorbar.setLevels((stabs.min(), stabs.max()))
-            self.pareto_colorbar.show()
-
-    def reset_plots_and_analysis(self):
-        """Clear all plots and analysis data, including Pareto plot."""
-        for hist in self.history.values():
-            hist.clear()
-        for c in self.curves.values():
-            c.setData([], [])
-        self.shot_number = 0
-        self.pareto_data.clear()
-        self.update_pareto_plot()
-        self.log_activity("Plots and analysis reset.")
-
-    def _on_pareto_click(self, event):
-        """Handle mouse click on Pareto plot: show params for nearest point."""
-        import numpy as np
-        if not self.pareto_data:
-            return
-        mouse_point = self.pareto_plot.getPlotItem().vb.mapSceneToView(event.scenePos())
-        mx, my = mouse_point.x(), mouse_point.y()
-        specs = np.array([d['spec'] for d in self.pareto_data])
-        charges = np.array([d['charge'] for d in self.pareto_data])
-        dists = np.hypot(specs - mx, charges - my)
-        idx = np.argmin(dists)
-        if dists[idx] < 0.1 * max(1, np.ptp(specs), np.ptp(charges)):  # Only if close enough
-            params = self.pareto_data[idx].get('params', {})
-            msg = f"Pareto point:\nSpec: {specs[idx]:.3g}, Charge: {charges[idx]:.3g}\nStability: {self.pareto_data[idx]['stability']:.3g}\nParams: {params}"
-            from PyQt5.QtWidgets import QMessageBox
-            QMessageBox.information(self, "Pareto Point Details", msg)
-
-    def show_current_parameters(self):
-        """
-        Scan the watched folders for the latest output files and display averaged metrics
-        (spec, charge, stability, overall) for the last N shots in the activity log.
-        Also plot these metrics on the three plots.
-        """
-        import numpy as np
-        N = self.shots_spin.value()
-        mode = self.get_mode()
-        scores, charges = [], []
-        if mode == 'E-Spec' and hasattr(self, 'espec_dir'):
-            path = self.espec_dir
-            txt_files = sorted(glob.glob(os.path.join(path, '*.txt')))
-            csv_files = sorted(glob.glob(os.path.join(path, '*.csv')))
-            all_files = txt_files + csv_files
-            all_files = sorted(all_files)
-            for fn in all_files:
-                try:
-                    if fn.endswith('.txt'):
-                        line = open(fn, 'r').readline().strip()
-                        sc, cost, ct = map(float, line.split(','))
-                        scores.append(sc)
-                        charges.append(ct)
-                    elif fn.endswith('.csv'):
-                        score_val = None
-                        charge_val = None
-                        with open(fn, 'r') as f:
-                            for line in f:
-                                line = line.strip()
-                                if not line or line.startswith('#'):
-                                    continue
-                                parts = line.split(',')
-                                if len(parts) != 2:
-                                    continue
-                                key, value = parts[0].strip().lower(), parts[1].strip()
-                                if key == 'score':
-                                    try:
-                                        score_val = float(value)
-                                    except Exception:
-                                        pass
-                                elif key == 'raw':
-                                    try:
-                                        charge_val = float(value)
-                                    except Exception:
-                                        pass
-                        if score_val is not None:
-                            scores.append(score_val)
-                        if charge_val is not None:
-                            charges.append(charge_val)
-                except Exception:
-                    pass
-        elif mode == 'Profile & ICT' and hasattr(self, 'profile_dir') and hasattr(self, 'ict_dir'):
-            prof_files = sorted(glob.glob(os.path.join(self.profile_dir, '*.txt')))
-            ict_files = sorted(glob.glob(os.path.join(self.ict_dir, '*.txt')))
-            try:
-                scores = [float(open(f).readline()) for f in prof_files]
-            except Exception:
-                scores = []
-            try:
-                charges = [float(open(f).readline()) for f in ict_files]
-            except Exception:
-                charges = []
-        # Grouped averaging and plotting
-        def grouped_average(arr, window):
-            arr = np.array(arr)
-            n_groups = len(arr) // window
-            if n_groups == 0:
-                return [], []
-            means = [float(np.mean(arr[i*window:(i+1)*window])) for i in range(n_groups)]
-            stds = [float(np.std(arr[i*window:(i+1)*window])) for i in range(n_groups)]
-            return means, stds
-        if scores and charges:
-            avg_scores, std_scores = grouped_average(scores, N)
-            avg_charges, std_charges = grouped_average(charges, N)
-            avg_overall = [float(np.sqrt(s * c)) if s > 0 and c > 0 else 0.0 for s, c in zip(avg_scores, avg_charges)]
-            shots = list(range(len(avg_scores)))
-            self.plot_spec.clear()
-            self.plot_spec.plot(shots, avg_scores, pen='b', symbol='o')
-            self.plot_charge.clear()
-            self.plot_charge.plot(shots, avg_charges, pen='r', symbol='o')
-            self.plot_overall.clear()
-            self.plot_overall.plot(shots, avg_overall, pen='g', symbol='o')
-
-    def load_espec_results_csv(self, file_path=None):
-        """Load E-Spec results from CSV, average over last N rows, and plot diagnostic score and charge."""
-        import pandas as pd
-        import os
-        if file_path is None:
-            # Try to find the file in espec_dir
-            if hasattr(self, 'espec_dir'):
-                # Look for a file ending with .csv
-                files = [f for f in os.listdir(self.espec_dir) if f.endswith('.csv')]
-                if files:
-                    file_path = os.path.join(self.espec_dir, files[0])
-                else:
-                    self.log_activity("No CSV file found in E-Spec directory.")
-                    return
-            else:
-                self.log_activity("E-Spec directory not set.")
-                return
-        try:
-            df = pd.read_csv(file_path)
-            # Try to find columns for score and charge
-            score_col = None
-            charge_col = None
-            for col in df.columns:
-                if 'score' in col.lower():
-                    score_col = col
-                if 'charge' in col.lower() or 'counts' in col.lower():
-                    charge_col = col
-            if score_col is None or charge_col is None:
-                # Fallback: use first and second columns
-                score_col = df.columns[0]
-                charge_col = df.columns[1]
-            N = self.shots_spin.value()
-            scores = df[score_col].values[-N:]
-            charges = df[charge_col].values[-N:]
-            shots = range(len(df) - N + 1, len(df) + 1)
-            # Plot Diagnostic Score
-            self.plot_spec.clear()
-            self.plot_spec.plot(list(shots), list(scores), pen='b', symbol='o')
-            # Plot Charge Metric
-            self.plot_charge.clear()
-            self.plot_charge.plot(list(shots), list(charges), pen='r', symbol='o')
-            # Log average values
-            avg_score = sum(scores) / len(scores) if len(scores) > 0 else 0
-            avg_charge = sum(charges) / len(charges) if len(charges) > 0 else 0
-            self.log_activity(f"Loaded {N} E-Spec results from {os.path.basename(file_path)}. Avg score: {avg_score:.3f}, Avg charge: {avg_charge:.3f}")
-        except Exception as e:
-            from PyQt5.QtWidgets import QMessageBox
-            QMessageBox.warning(self, "E-Spec Load Error", str(e))
-            self.log_activity(f"Error loading E-Spec CSV: {e}")
-
-if __name__=='__main__':
-    app = QApplication(sys.argv)
-
-    # Font configuration: Helvetica, size 10, italic
-    font = QFont("Roboto", 10)
-    # font.setItalic(True)
-    app.setFont(font)
-
-    db = QFontDatabase()
-    # for family in db.families():
-    #     print(family)
-
-    gui = LPAControlGUI()
-    gui.show()
+# lpa_control_gui.py
+# PyQt5-based control GUI for LPA Bayesian Optimization
+# Includes threading, efficient plotting, file-watcher placeholders,
+# error handling, persistent logging, mode switching, and full integration.
+
+import sys
+import xopt
+print("Python executable:", sys.executable)
+print("xopt location:", xopt.__file__)
+print("xopt version:", xopt.__version__)
+
+import sys              # System-specific parameters and functions
+import os               # Miscellaneous operating system interfaces
+import glob             # Unix style pathname pattern expansion
+import time             # Time access and conversions
+import csv              # CSV file reading and writing
+from threading import Thread, Event
+
+from bo_engine import create_xopt  # Custom Bayesian Optimization engine
+
+from PyQt5.QtWidgets import (
+    QApplication,       # Core application object
+    QMainWindow,        # Main window class
+    QWidget,            # Basic UI container
+    QVBoxLayout,        # Vertical and horizontal layout managers
+    QHBoxLayout,
+    QPushButton,        # Clickable button widget
+    QLabel,             # Display text
+    QLineEdit,          # Single-line text entry
+    QSpinBox,           # Numeric spin box
+    QFileDialog,        # File selection dialog
+    QMessageBox,        # Popup messages and dialogs
+    QCheckBox,          # Checkbox widget
+    QComboBox,          # Dropdown selection widget
+    QSlider,            # Slider widget for manual control
+    QGridLayout,        # Grid layout manager for complex arrangements
+)
+from PyQt5.QtCore import Qt, pyqtSignal, QObject, QSettings, QThread # Added QSettings
+import pyqtgraph as pg  # High-performance plotting library for PyQt
+from PyQt5.QtGui import QFont
+from PyQt5.QtGui import QFontDatabase  # Font database for custom fonts
+
+# Configure pyqtgraph aesthetics
+pg.setConfigOption('background', '#f0f8ff')  # Set plot background to AliceBlue
+pg.setConfigOption('foreground', '#006064')  # Set plot axes/text to Dark Cyan
+
+class WorkerSignals(QObject):
+    """
+    Defines custom signals for worker threads:
+    - new_metrics: emits a dict of updated metrics (e.g., loss, accuracy)
+    - new_suggestions: emits a dict of new parameter suggestions from BO
+    - finished: signals that the worker thread has completed its task
+    """
+    new_metrics = pyqtSignal(dict)           
+    new_suggestions = pyqtSignal(dict)
+    finished = pyqtSignal()
+    # param_confirmed = pyqtSignal(dict)  # Signal for parameter confirmation
+    param_request   = pyqtSignal(dict)   # request GUI to confirm
+    param_confirmed = pyqtSignal(dict)
+
+class OptimizationWorker(QThread):
+    """
+    Runs in the background to:
+     1. Propose new control-knob settings using Xopt
+     2. Wait for you to apply them and confirm
+     3. Read back the shot results (metrics)
+     4. Send those results for plotting/logging
+     5. Update suggestions using Bayesian Optimization
+    """
+    def __init__(self, gui, stop_event):
+        super().__init__()
+        self.gui = gui
+        self.signals = WorkerSignals()
+        self.stop_event = stop_event
+        self.param_event = Event()  # Event for parameter confirmation
+        self.confirmed_params = None
+
+        # Prepare a CSV log file in the working folder
+        self.log_file = os.path.join(os.getcwd(), 'params_metrics_log.csv')
+        if not os.path.exists(self.log_file):
+            with open(self.log_file, 'w', newline='') as f:
+                writer = csv.writer(f)
+                writer.writerow(['shot','params','spec','charge','stability','timestamp'])
+
+        # Initialize Xopt optimizer with active knobs and evaluation function
+        mode   = self.gui.get_acquisition_mode()
+        bounds = self.gui.get_bounds()
+        self.X  = create_xopt(
+            self.gui.get_active_params(),
+            self.evaluate,
+            bounds=bounds,
+            acquisition_mode=mode
+        )
+
+    def run(self):
+        shot = 0
+
+        # Ensure initial data is available for Xopt
+        if getattr(self.X, "data", None) is None or len(self.X.data) == 0:
+            self.X.random_evaluate()
+
+        # Main loop: keep going until user stops
+        while not self.stop_event.is_set():
+            shot += 1
+
+            # Generate new suggestions using Bayesian optimization
+            step = self.X.step()
+            if step is None or not hasattr(step, 'data') or step.data is None:
+                print("[OptimizationWorker] Xopt.step() returned None or invalid step. Stopping optimization.")
+                break
+            suggestions = dict(step.data.iloc[-1])
+
+            # Tell GUI: here are the next settings to try
+            self.signals.new_suggestions.emit(suggestions)
+
+            # Wait for parameter confirmation via signal/event
+            self.param_event.clear()
+            # self.gui.request_param_confirmation(suggestions)
+            self.signals.param_request.emit(suggestions)
+            while not self.param_event.is_set() and not self.stop_event.is_set():
+                time.sleep(0.05)
+            if self.stop_event.is_set():
+                break
+            params = self.confirmed_params.copy() if self.confirmed_params else suggestions.copy()
+
+            # TODO: actually push these settings to your hardware
+
+            # Read back the last few shots’ data (up to a timeout)
+            try:
+                metrics = self.collect_metrics(timeout=5)
+            except Exception as e:
+                metrics = {'overall': None, 'spec': None, 'charge': None}
+            if metrics is None:
+                metrics = {'overall': None, 'spec': None, 'charge': None}
+
+            # Build multi-objective result for Xopt
+            # (spectra_score, charge, stability are returned by collect_metrics)
+
+            # Send the metrics to the GUI for real-time plotting
+            self.signals.new_metrics.emit(metrics)
+
+            # Append this shot’s info to the CSV log
+            try:
+                with open(self.log_file, 'a', newline='') as f:
+                    writer = csv.writer(f)
+                    writer.writerow([
+                        shot,
+                        str(params),
+                        metrics.get('spec'),
+                        metrics.get('charge'),
+                        metrics.get('stability'),
+                        time.time()
+                    ])
+            except Exception as e:
+                print(f"Error writing to log file: {e}")
+
+            # Store the evaluated result into the Xopt history (three objectives)
+            self.X.add_data({**params,
+                             'spectra_score': metrics.get('spec'),
+                             'charge':       metrics.get('charge'),
+                             'stability':    metrics.get('stability')})
+
+        # Signal that we’ve fully stopped
+        self.signals.finished.emit()
+
+    def evaluate(self, inputs_list):
+        """
+        Receives suggestions from Xopt, pushes them through GUI + measurement,
+        and returns a list of dicts with multi-objective metrics.
+        """
+        results = []
+        print(f"[evaluate] Received inputs_list of type {type(inputs_list)}")
+        # If inputs_list is a dict, convert to list of dicts
+        if isinstance(inputs_list, dict):
+            print(f"[evaluate] inputs_list is a dict with keys: {list(inputs_list.keys())}")
+            # Try to interpret as a single parameter set
+            # If all values are scalars, treat as one param set
+            if all(isinstance(v, (int, float, str)) for v in inputs_list.values()):
+                inputs_list = [inputs_list]
+                print(f"[evaluate] Converted dict to single-item list: {inputs_list}")
+            else:
+                # If values are lists, try to build param dicts for each
+                try:
+                    param_names = list(inputs_list.keys())
+                    param_values = list(inputs_list.values())
+                    n_items = len(param_values[0])
+                    inputs_list = [dict(zip(param_names, [pv[i] for pv in param_values])) for i in range(n_items)]
+                    print(f"[evaluate] Converted dict of lists to list of dicts: {inputs_list}")
+                except Exception as e:
+                    print(f"[evaluate] Could not convert dict to list of dicts: {e}")
+                    inputs_list = []
+
+        print(f"[evaluate] Final inputs_list type: {type(inputs_list)}, length: {len(inputs_list) if hasattr(inputs_list, 'len') else 'N/A'}")
+        for idx, params in enumerate(inputs_list):
+            print(f"[evaluate] Processing input {idx}: type={type(params)}, value={params}")
+
+            if not isinstance(params, dict):
+                import ast # Safely convert string to dict
+                try:
+                    params = ast.literal_eval(params)
+                    print(f"[evaluate] Converted parameters to dict: {params}")
+                except Exception as e:
+                    print(f"[evaluate] Failed to convert parameters: {params}, error: {e}")
+                    continue  # skip if cannot convert
+
+            self.param_event.clear()
+            self.signals.param_request.emit(params)
+
+            print(f"[evaluate] Waiting for user to confirm parameters: {params}")
+            while not self.param_event.is_set() and not self.stop_event.is_set():
+                time.sleep(0.05)
+            if self.stop_event.is_set():
+                print("[evaluate] Stop event set, breaking loop.")
+                break
+            try:
+                metrics = self.collect_metrics(timeout=5)
+            except Exception as e:
+                print(f"[evaluate] Exception in collect_metrics: {e}")
+                metrics = {'spec': None, 'charge': None, 'stability': None}
+
+            print(f"[evaluate] metrics after collect_metrics: type={type(metrics)}, value={metrics}")
+            # Convert pandas Series or DataFrame to dict if needed
+            if metrics is None:
+                print(f"[evaluate] Metrics is None, skipping.")
+                continue
+            if isinstance(metrics, (list, tuple)):
+                print(f"[evaluate] Metrics is a list/tuple, skipping: {metrics}")
+                continue
+            if hasattr(metrics, "to_dict") and not isinstance(metrics, dict):
+                print(f"[evaluate] Metrics has to_dict, converting.")
+                metrics = metrics.to_dict()
+            if not isinstance(metrics, dict):
+                print(f"[evaluate] Warning: metrics is not a dict after conversion, skipping. Type: {type(metrics)} Value: {metrics}")
+                continue
+            # Final check for required keys
+            for key in ('spec', 'charge', 'stability'):
+                if key not in metrics:
+                    print(f"[evaluate] Warning: metrics missing key '{key}', value: {metrics}")
+            result_dict = {
+                'spectra_score': metrics.get('spec'),
+                'charge':       metrics.get('charge'),
+                'stability':    metrics.get('stability')
+            }
+            print(f"[evaluate] Appending result dict: {result_dict}")
+            results.append(result_dict)
+        print(f"[evaluate] Returning results list of length {len(results)}: {results}")
+        return results
+
+    def on_param_confirmed(self, params):
+        self.confirmed_params = params
+        self.param_event.set()
+
+    def collect_metrics(self, timeout=5):
+        """
+        Look in the measurement folders for your latest E-Spec or Profile & ICT data.
+        - In E-Spec mode: read score,cost,counts from espectra .txt files or score/charge from CSV files.
+        - In Profile & ICT mode: fallback to spec from profile_dir and charge from ict_dir.
+        Returns a dict when both spec & charge are ready, or None after timeout.
+        Computes mean and std over last N shots for the current parameter set.
+        """
+        import numpy as np
+        import pandas as pd
+        start = time.time()
+        while time.time() - start < timeout:
+
+            mode = self.gui.get_mode()  # "E-Spec" or "Profile & ICT"
+            overall = None  # will be set below
+
+            spec = None
+            charge = None
+            spec_std = None
+            charge_std = None
+
+            N = self.gui.shots_spin.value()
+            print(f"Collecting metrics for mode '{mode}' with N={N}...")
+
+            if mode == 'E-Spec':
+                print("Using E-Spec mode")
+                path = self.gui.espec_dir
+                # Gather latest N output files (.txt and .csv)
+                txt_files = sorted(glob.glob(os.path.join(path, '*.txt')))
+                csv_files = sorted(glob.glob(os.path.join(path, '*.csv')))
+                # Use only the latest N files (prefer txt, then csv)
+                all_files = txt_files + csv_files
+                all_files = sorted(all_files)[-N:]
+                # Print notification if new files are detected
+                if hasattr(self, '_last_seen_files'):
+                    new_files = set(all_files) - set(self._last_seen_files)
+                    if new_files:
+                        for fn in new_files:
+                            # Print last 3 subfolder addresses
+                            parts = os.path.normpath(fn).split(os.sep)
+                            subpath = os.sep.join(parts[-4:]) if len(parts) >= 4 else fn
+                            print(f"[File Detected] New E-Spec file: .../{subpath}")
+                self._last_seen_files = list(all_files)
+                scores, charges = [], []
+                for fn in all_files:
+                    try:
+                        if fn.endswith('.txt'):
+                            line = open(fn, 'r').readline().strip()
+                            sc, cost, ct = map(float, line.split(','))  # score,cost,counts
+                            scores.append(sc)
+                            charges.append(ct)
+                        elif fn.endswith('.csv'):
+                            df = pd.read_csv(fn)
+                            # Try to find columns for score and charge
+                            score_col = None
+                            charge_col = None
+                            for col in df.columns:
+                                if 'score' in col.lower():
+                                    score_col = col
+                                if 'charge' in col.lower() or 'counts' in col.lower():
+                                    charge_col = col
+                            if score_col is None or charge_col is None:
+                                score_col = df.columns[0]
+                                charge_col = df.columns[1]
+                            # Use last row in CSV as the latest shot
+                            scores.append(df[score_col].values[-1])
+                            charges.append(df[charge_col].values[-1])
+                    except Exception as e:
+                        print(f"Error parsing E-Spec file {fn}: {e}")
+                if scores and charges:
+                    spec = float(np.mean(scores))
+                    charge = float(np.mean(charges))
+                    spec_std = float(np.std(scores))
+                    charge_std = float(np.std(charges))
+            else:
+                # ----- Profile & ICT branch (unchanged) -----
+                # spec from profile_dir
+                prof = self.gui.profile_dir
+                prof_files = sorted(glob.glob(os.path.join(prof, '*.txt')))
+                if len(prof_files) >= N:
+                    try:
+                        vals = [float(open(f).readline()) for f in prof_files[-N:]]
+                        spec = float(np.mean(vals))
+                        spec_std = float(np.std(vals))
+                    except Exception as e:
+                        print(f"Error reading profile spec files: {e}")
+
+                # charge from ict_dir
+                ict = self.gui.ict_dir
+                ict_files = sorted(glob.glob(os.path.join(ict, '*.txt')))
+                if len(ict_files) >= N:
+                    try:
+                        vals = [float(open(f).readline()) for f in ict_files[-N:]]
+                        charge = float(np.mean(vals))
+                        charge_std = float(np.std(vals))
+                    except Exception as e:
+                        print(f"Error reading ICT charge files: {e}")
+
+            # Once we have both metrics, compute stability and return them
+            if spec is not None and charge is not None:
+                params = tuple(sorted(self.gui.confirmed_params.items())) if self.gui.confirmed_params else None
+                if not hasattr(self, '_pareto_param_history_worker'):
+                    self._pareto_param_history_worker = {}
+                if params is not None:
+                    entry = self._pareto_param_history_worker.setdefault(params, [])
+                    entry.append((spec, charge))
+                    if len(entry) > N:
+                        entry[:] = entry[-N:]
+                    arr = np.array(entry)
+                    mean_spec = float(np.mean(arr[:,0]))
+                    stability = float(np.std(arr[:,0]) / mean_spec) if mean_spec != 0 else 0.0
+                else:
+                    stability = 0.0
+                # Compute geometric mean for 'overall' metric
+                if spec > 0 and charge > 0:
+                    overall = float(np.sqrt(spec * charge))
+                else:
+                    overall = 0.0
+                # Return mean and std for plotting error bars
+                result = {'overall': overall, 'spec': spec, 'charge': charge, 'spec_std': spec_std, 'charge_std': charge_std, 'stability': stability}
+                print("Returning metrics dict:", result)  # Debug print
+                # If result is accidentally a Series, convert to dict
+                if hasattr(result, "to_dict") and not isinstance(result, dict):
+                    print("Converting result to dict")
+                    result = result.to_dict()
+                return result
+            
+            time.sleep(0.1)
+
+        # Timeout: no full data set available
+        print("Returning None from collect_metrics")
+        return None
+
+class LPAControlGUI(QMainWindow):
+    def __init__(self):
+        super().__init__()
+        # Main window setup: title and size
+        self.setWindowTitle("LPA Bayesian Optimization Control")
+        self.resize(1400, 900)
+
+        # ---------------------------------------------------------
+        # State variables
+        # ---------------------------------------------------------
+        self.confirmed_params = None     # Holds the last user‐confirmed knob settings
+        self.is_running = False          # True while optimization loop is active
+        self.history = {                 # Stores shot‐by‐shot values for plotting
+            'overall': [], 'spec': [], 'charge': []
+        }
+        self.shot_number = 0             # Counter for how many shots we've processed
+        self.stop_event = Event()        # Signal to stop the background thread
+        self.worker = None               # Reference to the optimization thread
+        self.settings = QSettings('LPAControl', 'UserSettings')
+
+        # ---------------------------------------------------------
+        # Layout containers
+        # ---------------------------------------------------------
+        w = QWidget()
+        l = QVBoxLayout()
+        w.setLayout(l)
+        self.setCentralWidget(w)
+
+        # ---------------------------------------------------------
+        # Main layout: horizontal split (left controls, parameter table, action buttons, activity log)
+        # ---------------------------------------------------------
+        main_hbox = QHBoxLayout()
+        l.addLayout(main_hbox)
+
+        # --- Left column: Directory buttons, diagnostics mode ---
+        left_col = QVBoxLayout()
+        left_col.setSpacing(15)
+        for key, label in [('espec', 'E-Spec'), ('profile', 'Profile'), ('ict', 'ICT')]:
+            btn = QPushButton(f"Set {label} Dir")
+            btn.setFixedWidth(120)
+            btn.clicked.connect(lambda _, k=key: self.choose_folder(k))
+            left_col.addWidget(btn, alignment=Qt.AlignLeft)
+        left_col.addSpacing(10)
+        left_col.addWidget(QLabel("Diagnostics Mode:"), alignment=Qt.AlignLeft)
+        self.mode_combo = QComboBox()
+        self.mode_combo.addItems(["E-Spec", "Profile & ICT"])
+        left_col.addWidget(self.mode_combo, alignment=Qt.AlignLeft)
+        left_col.addStretch(1)
+        main_hbox.addLayout(left_col)
+
+        # --- Vertical line after left column ---
+        from PyQt5.QtWidgets import QFrame, QTextEdit
+        vline1 = QFrame()
+        vline1.setFrameShape(QFrame.VLine)
+        vline1.setFrameShadow(QFrame.Sunken)
+        main_hbox.addWidget(vline1)
+
+        # --- Parameter table with checkboxes aligned ---
+        param_names = ['plasma_z', 'gas_pressure', 'GDD_phi2', 'blade_x', 'blade_z']
+        grid = QGridLayout()
+        cols = ["", "Lower", "Upper", "Parameter", "Suggest", "Use"]
+        for c, title in enumerate(cols):
+            lbl = QLabel(title)
+            if title:
+                lbl.setStyleSheet("font-weight:bold")
+            grid.addWidget(lbl, 0, c, alignment=Qt.AlignLeft)
+        self.param_checks = {}
+        self.param_widgets = {}
+        self.param_bounds  = {}
+        for r, name in enumerate(param_names, start=1):
+            # Checkbox
+            cb = QCheckBox()
+            cb.setChecked(True)
+            grid.addWidget(cb, r, 0, alignment=Qt.AlignLeft)
+            self.param_checks[name] = cb
+            # Lower bound box
+            lo = QLineEdit("0.0")
+            lo.setFixedWidth(70)
+            grid.addWidget(lo, r, 1, alignment=Qt.AlignLeft)
+            # Upper bound box
+            hi = QLineEdit("1.0")
+            hi.setFixedWidth(70)
+            grid.addWidget(hi, r, 2, alignment=Qt.AlignLeft)
+            # Parameter name
+            grid.addWidget(QLabel(name), r, 3, alignment=Qt.AlignLeft)
+            # Suggested value (read-only, 90px wide)
+            sug = QLineEdit()
+            sug.setReadOnly(True)
+            sug.setFixedWidth(90)
+            grid.addWidget(sug, r, 4, alignment=Qt.AlignLeft)
+            # “Use” value (90px wide)
+            val = QLineEdit()
+            val.setFixedWidth(90)
+            # Connect editingFinished to highlight field if edited after copy
+            val.editingFinished.connect(lambda n=name, w=val: self._on_use_field_edited(n, w))
+            grid.addWidget(val, r, 5, alignment=Qt.AlignLeft)
+            self.param_bounds[name]  = (lo, hi)
+            self.param_widgets[name] = (sug, val)
+        # Add the parameter grid to the main layout
+        main_hbox.addLayout(grid, stretch=2)
+
+        # --- Vertical line before action buttons column ---
+        vline2 = QFrame()
+        vline2.setFrameShape(QFrame.VLine)
+        vline2.setFrameShadow(QFrame.Sunken)
+        main_hbox.addWidget(vline2)
+
+        # --- Action buttons in a vertical column ---
+        btn_col = QVBoxLayout()
+        btn_col.setSpacing(12)
+        self.copy_btn = QPushButton("Copy Suggestions")
+        self.confirm_btn = QPushButton("Confirm Parameters")
+        self.start_btn = QPushButton("Start Optimization")
+        self.pause_btn = QPushButton("Pause")
+        self.restart_btn = QPushButton("Restart")
+        self.show_params_btn = QPushButton("Show Current Parameters")
+        btns = [self.copy_btn, self.confirm_btn, self.start_btn, self.pause_btn, self.restart_btn, self.show_params_btn]
+        max_width = max(btn.sizeHint().width() for btn in btns)
+        for btn in btns:
+            btn.setFixedWidth(max_width)
+        self.copy_btn.clicked.connect(self.copy_suggestions_to_use)
+        btn_col.addWidget(self.copy_btn, alignment=Qt.AlignLeft)
+        self.confirm_btn.clicked.connect(self.confirm_parameters)
+        self.confirm_btn.setEnabled(False)
+        btn_col.addWidget(self.confirm_btn, alignment=Qt.AlignLeft)
+        self.start_btn.clicked.connect(self.start_optimization)
+        self.start_btn.setEnabled(False)   # disabled until dirs are set
+        btn_col.addWidget(self.start_btn, alignment=Qt.AlignLeft)
+        self.pause_btn.setEnabled(False)
+        self.pause_btn.clicked.connect(self.pause_optimization)
+        btn_col.addWidget(self.pause_btn, alignment=Qt.AlignLeft)
+        self.restart_btn.clicked.connect(self.restart_optimization)
+        btn_col.addWidget(self.restart_btn, alignment=Qt.AlignLeft)
+        self.show_params_btn.clicked.connect(self.show_current_parameters)
+        btn_col.addWidget(self.show_params_btn, alignment=Qt.AlignLeft)
+        btn_col.addStretch(1)
+        main_hbox.addLayout(btn_col)
+
+        # --- Activity log immediately to the right of action buttons ---
+        self.activity_log = QTextEdit()
+        self.activity_log.setReadOnly(True)
+        self.activity_log.setPlaceholderText("Activity Log...")
+        self.activity_log.setMinimumWidth(220)
+        main_hbox.addWidget(self.activity_log, stretch=1)
+
+        # --- Add stretch to push everything left and open space on right (optional) ---
+        # main_hbox.addStretch(1)  # You can comment this out if not needed
+
+        # --- Below: Manual Explore/Exploit slider, shots spin, plots ---
+        l.addSpacing(10)
+        manual_layout = QHBoxLayout()
+        self.manual_checkbox = QCheckBox("Manual mode")
+        manual_layout.addWidget(self.manual_checkbox)
+        self.explore_label_left  = QLabel("Explore")
+        self.explore_label_left.setVisible(False)
+        manual_layout.addWidget(self.explore_label_left)
+        self.explore_slider = QSlider(Qt.Horizontal)
+        self.explore_slider.setRange(0, 2)
+        self.explore_slider.setValue(1)
+        self.explore_slider.setTickPosition(QSlider.TicksBelow)
+        self.explore_slider.setTickInterval(1)
+        self.explore_slider.setEnabled(False)
+        self.explore_slider.setVisible(False)
+        self.explore_slider.setFixedWidth(120)
+        manual_layout.addWidget(self.explore_slider)
+        self.explore_label_right = QLabel("Exploit")
+        self.explore_label_right.setVisible(False)
+        manual_layout.addWidget(self.explore_label_right)
+        manual_layout.addStretch(1)
+        l.addLayout(manual_layout)
+        self.manual_checkbox.toggled.connect(self._on_manual_toggled)
+
+        # Move 'Shots to average' to the lowest row of the first column
+        shots_hbox = QHBoxLayout()
+        shots_hbox.addWidget(QLabel("Shots to average:"), alignment=Qt.AlignLeft)
+        self.shots_spin = QSpinBox()
+        self.shots_spin.setMinimum(1)
+        self.shots_spin.setValue(10)
+        shots_hbox.addWidget(self.shots_spin, alignment=Qt.AlignLeft)
+        shots_hbox.addStretch(1)
+        left_col.addSpacing(10)
+        left_col.addLayout(shots_hbox)
+
+        # --- Plots: overall, spec, charge in a vertical column, Pareto plot to the right ---
+        plot_hbox = QHBoxLayout()
+        plot_vbox = QVBoxLayout()
+        self.plot_overall = pg.PlotWidget(title="Overall Objective")
+        self.plot_spec    = pg.PlotWidget(title="Diagnostic Score")
+        self.plot_charge  = pg.PlotWidget(title="Charge Metric")
+        for p in [self.plot_overall, self.plot_spec, self.plot_charge]:
+            p.getPlotItem().showGrid(x=True, y=True, alpha=0.3)
+            plot_vbox.addWidget(p)
+        plot_vbox.addStretch(1)
+        plot_hbox.addLayout(plot_vbox, stretch=2)
+        # Pareto plot immediately to the right of the three main plots
+        from pyqtgraph import PlotWidget, ColorBarItem
+        self.pareto_plot = PlotWidget(title="Pareto Front: Spec vs Charge (color=Stability)")
+        self.pareto_plot.setLabel('bottom', 'Spectra Score')
+        self.pareto_plot.setLabel('left', 'Charge')
+        self.pareto_scatter = self.pareto_plot.plot([], [], pen=None, symbol='o', symbolBrush=None)
+        self.pareto_colorbar = None  # Placeholder for colorbar
+        plot_hbox.addWidget(self.pareto_plot, stretch=1)
+        l.addLayout(plot_hbox)
+
+        # --- Interactivity: click on Pareto plot to show parameter settings ---
+        self.pareto_plot.scene().sigMouseClicked.connect(self._on_pareto_click)
+
+        # --- Reset Plots/Analysis button ---
+        self.reset_btn = QPushButton("Reset Plots/Analysis")
+        self.reset_btn.clicked.connect(self.reset_plots_and_analysis)
+        l.addWidget(self.reset_btn, alignment=Qt.AlignRight)
+
+        pen = pg.mkPen('#00796b', width=2)
+        brush = '#009688'
+        self.curves = {
+            'overall': self.plot_overall.plot(pen=pen, symbol='o', symbolBrush=brush),
+            'spec':    self.plot_spec.plot(pen=pen, symbol='o', symbolBrush=brush),
+            'charge':  self.plot_charge.plot(pen=pen, symbol='o', symbolBrush=brush),
+        }
+
+        # Data for Pareto plot
+        self.pareto_data = []  # List of dicts: {'spec':..., 'charge':..., 'stability':..., 'params':...}
+
+        # Restore settings from QSettings
+        self.restore_settings()
+
+    def resizeEvent(self, ev):
+
+        """Keep slider at half the window width on resize."""
+        super().resizeEvent(ev)
+        # only adjust if the slider exists
+        if hasattr(self, 'explore_slider'):
+            self.explore_slider.setFixedWidth(self.width() // 2)
+            
+    def log_activity(self, message):
+        """Append a timestamped message to the activity log."""
+        from datetime import datetime
+        ts = datetime.now().strftime('%H:%M:%S')
+        self.activity_log.append(f"[{ts}] {message}")
+
+    def copy_suggestions_to_use(self):
+        """Copy the suggested values into the 'Use' input boxes and reset highlight, only for checked parameters."""
+        for name, (sug, use) in self.param_widgets.items():
+            if self.param_checks[name].isChecked():
+                use.setText(sug.text())
+                use.setStyleSheet("background: white;")  # Reset background
+        self._use_fields_edited = set()  # Track which fields have been edited
+        self.log_activity("Copied suggested parameters to 'Use' boxes for active parameters.")
+
+    def _on_use_field_edited(self, name, widget):
+        """Highlight the 'Use' field if edited after copying suggestions."""
+        widget.setStyleSheet("background: #fff59d;")  # Light yellow
+        if not hasattr(self, '_use_fields_edited'):
+            self._use_fields_edited = set()
+        self._use_fields_edited.add(name)
+
+    def _confirm_param(self, name, widget):
+        """Store the float you typed when you press Enter in the 'Use:' box.""" 
+        try:
+            val = float(widget.text())
+            if self.confirmed_params is None:
+                self.confirmed_params = {}
+            self.confirmed_params[name] = val
+        except ValueError:
+            QMessageBox.warning(self, "Invalid Input",
+                                f"Please enter a number for {name}.")
+
+    def choose_folder(self, key):
+        """Open a folder dialog and save the selected path to self.<key>_dir."""
+        path = QFileDialog.getExistingDirectory(
+            self, f"Select {key} directory"
+        )
+        if path:
+            self._update_start_button_state()
+            setattr(self, f"{key}_dir", path)
+            self.log_activity(f"Set {key} directory: {path}")
+            QMessageBox.information(self, "Path Set", f"{key} dir: {path}")
+
+    def _update_start_button_state(self):
+            """Enable Start only if the needed dirs are set."""
+            mode = self.get_mode()
+            if mode == 'E-Spec':
+                ready = hasattr(self, 'espec_dir')
+            else:
+                ready = hasattr(self, 'profile_dir') and hasattr(self, 'ict_dir')
+            self.start_btn.setEnabled(ready)
+
+    def start_optimization(self):
+        """Kick off the background OptimizationWorker thread."""
+        self.stop_event.clear()
+        worker = OptimizationWorker(self, self.stop_event)
+        worker.signals.new_metrics.connect(self.record_and_plot)
+        worker.signals.new_suggestions.connect(self.update_suggestions)
+        worker.signals.param_request.connect(self.request_param_confirmation)
+        worker.start()
+        self.signals = worker.signals  # keep for confirm
+        self.worker = worker
+        self.is_running = True
+        self.start_btn.setEnabled(False)
+        self.pause_btn.setEnabled(True)
+        self.restart_btn.setEnabled(False)
+        self.log_activity("Optimization started.")
+
+    def pause_optimization(self):
+        """Temporarily pause sending new suggestions to hardware."""
+        self.is_running = False
+        self.start_btn.setEnabled(True)
+        self.pause_btn.setEnabled(False)
+        self.log_activity("Optimization paused.")
+
+    def restart_optimization(self):
+        """
+        Fully stop the worker, clear past data & plots,
+        and re-enable Start.
+        """
+        self.stop_event.set()
+        if self.worker:
+            self.worker.join()
+        self.is_running = False
+        # Clear history and plot curves
+        for hist in self.history.values():
+            hist.clear()
+        for c in self.curves.values():
+            c.setData([], [])
+        self.start_btn.setEnabled(True)
+        self.pause_btn.setEnabled(False)
+        self.log_activity("Optimization restarted and history cleared.")
+
+    def get_active_params(self):
+        """Return list of parameter names you’ve checked as active."""
+        return [n for n, cb in self.param_checks.items() if cb.isChecked()] 
+
+    def _on_manual_toggled(self, checked: bool):
+        """Show or hide the explore/exploit slider when manual mode is toggled."""
+        self.explore_slider.setEnabled(checked)
+        self.explore_slider.setVisible(checked)
+        self.explore_label_left.setVisible(checked)
+        self.explore_label_right.setVisible(checked)
+
+    def get_bounds(self):
+        """
+        Read the lower/upper QLineEdits for each active parameter.
+        Returns a dict {name: [min, max]}.
+        """
+        bounds = {}
+        for name, (lo_edit, hi_edit) in self.param_bounds.items():
+            if self.param_checks[name].isChecked():
+                try:
+                    lo = float(lo_edit.text())
+                    hi = float(hi_edit.text())
+                    if hi <= lo:
+                        raise ValueError("upper must be > lower")
+                    bounds[name] = [lo, hi]
+                except ValueError as e:
+                    QMessageBox.warning(self, "Invalid Bounds",
+                                        f"Bounds for {name} invalid: {e}\n"
+                                        "Using [0.0, 1.0].")
+                    bounds[name] = [0.0, 1.0]
+        return bounds
+
+    def get_acquisition_mode(self):
+        """
+        Return 'explore'|'balanced'|'exploit' based on the 3-point slider,
+        or 'balanced' if manual mode is off.
+        """
+        if hasattr(self, 'manual_checkbox') and self.manual_checkbox.isChecked():
+            v = self.explore_slider.value()
+            if v == 0:
+                return 'explore'
+            elif v == 2:
+                return 'exploit'
+            else:
+                return 'balanced'
+        return 'balanced'
+
+    def get_mode(self):
+        """Return the current diagnostics mode from the dropdown."""
+        mode = self.mode_combo.currentText()
+        if not hasattr(self, '_last_mode'):
+            self._last_mode = mode
+        if mode != self._last_mode:
+            self.log_activity(f"Diagnostics mode changed: {self._last_mode} → {mode}")
+            self._last_mode = mode
+        return mode
+
+    def update_suggestions(self, sugg):
+        """
+        When the worker emits new_suggestions:
+         - Clear any previously confirmed values
+         - Display the new suggested values in the left-hand boxes
+        """
+        self.confirmed_params = None
+        for name, val in sugg.items():
+            # Only round numeric values
+            if isinstance(val, (int, float)):
+                val = round(val, 1)
+            if name in self.param_widgets:
+                self.param_widgets[name][0].setText(str(val))
+        self.confirm_btn.setEnabled(True)
+
+    def record_and_plot(self, metrics):
+        """
+        When the worker emits new_metrics:
+         - Increment shot counter
+         - Append each metric to history
+         - Re-draw the curves with the updated data
+         - Update Pareto data and plot
+        """
+        self.shot_number += 1
+        for key in ['overall', 'spec', 'charge']:
+            val = metrics.get(key)
+            if val is not None:
+                self.history[key].append((self.shot_number, val))
+                if self.history[key]:
+                    xs, ys = zip(*self.history[key])
+                    self.curves[key].setData(xs, ys)
+                else:
+                    self.curves[key].setData([], [])
+
+        # --- Pareto data pipeline ---
+        # Track repeated measurements for each parameter set
+        if not hasattr(self, '_pareto_param_history'):
+            self._pareto_param_history = {}  # key: param tuple, value: list of (spec, charge)
+        # Get current parameter set (as a tuple for dict key)
+        params = tuple(sorted(self.confirmed_params.items())) if self.confirmed_params else None
+        if params is not None:
+            # Add this measurement to the history for this parameter set
+            entry = self._pareto_param_history.setdefault(params, [])
+            entry.append((metrics.get('spec'), metrics.get('charge')))
+            # Only keep the last N (shots_spin) measurements for stability calculation
+            N = self.shots_spin.value()
+            if len(entry) > N:
+                entry[:] = entry[-N:]
+            # Compute mean spec, mean charge, and stability (coefficient of variation of spec)
+            import numpy as np
+            arr = np.array(entry)
+            mean_spec = float(np.mean(arr[:,0]))
+            mean_charge = float(np.mean(arr[:,1]))
+            # Stability: coefficient of variation (std/mean) of spec (or charge)
+            stability = float(np.std(arr[:,0]) / mean_spec) if mean_spec != 0 else 0.0
+            # Update or add to pareto_data (replace if param set already exists)
+            found = False
+            for d in self.pareto_data:
+                if d['params'] == params:
+                    d['spec'] = mean_spec
+                    d['charge'] = mean_charge
+                    d['stability'] = stability
+                    found = True
+                    break
+            if not found:
+                self.pareto_data.append({'spec': mean_spec, 'charge': mean_charge, 'stability': stability, 'params': params})
+            self.update_pareto_plot()
+
+    def confirm_parameters(self):
+        params = {}
+        for name, (sug, use) in self.param_widgets.items():
+            text = use.text().strip()
+            if text == "":
+                QMessageBox.warning(self, "Missing Value",
+                                    f"Please enter a value for '{name}' before confirming.")
+                return
+            try:
+                val = float(text)
+            except ValueError:
+                QMessageBox.warning(self, "Invalid Number",
+                                    f"Could not parse '{text}' as a number for '{name}'.")
+                return
+            # Enforce bounds
+            lo = float(self.param_bounds[name][0].text())
+            hi = float(self.param_bounds[name][1].text())
+            if not (lo < val < hi):
+                QMessageBox.warning(self, "Out of Bounds",
+                                    f"Value for '{name}' must be between {lo} and {hi}.")
+                return
+            params[name] = val
+        self.confirmed_params = params
+        self.confirm_btn.setEnabled(False)
+        self.log_activity(f"Parameters confirmed: {params}")
+        # Notify worker via signal/event
+        if hasattr(self, '_pending_worker') and self._pending_worker:
+            self._pending_worker.on_param_confirmed(params)
+            self._pending_worker = None
+
+    def restore_settings(self):
+        # Restore directories
+        for key in ['espec', 'profile', 'ict']:
+            val = self.settings.value(f'{key}_dir', None)
+            if val:
+                setattr(self, f'{key}_dir', val)
+        # Restore parameter bounds
+        for name in ['plasma_z', 'gas_pressure', 'GDD_phi2', 'blade_x', 'blade_z']:
+            lo = self.settings.value(f'{name}_lo', None)
+            hi = self.settings.value(f'{name}_hi', None)
+            if lo is not None and hi is not None:
+                self.param_bounds[name][0].setText(str(lo))
+                self.param_bounds[name][1].setText(str(hi))
+
+    def save_settings(self):
+        for key in ['espec', 'profile', 'ict']:
+            val = getattr(self, f'{key}_dir', None)
+            if val:
+                self.settings.setValue(f'{key}_dir', val)
+        for name in ['plasma_z', 'gas_pressure', 'GDD_phi2', 'blade_x', 'blade_z']:
+            lo, hi = self.param_bounds[name]
+            self.settings.setValue(f'{name}_lo', lo.text())
+            self.settings.setValue(f'{name}_hi', hi.text())
+
+    def closeEvent(self, event):
+        self.save_settings()
+        super().closeEvent(event)
+
+    def request_param_confirmation(self, suggestions):
+        # Called by worker to request user confirmation
+        self.update_suggestions(suggestions)
+        self.confirm_btn.setEnabled(True)
+        self._pending_worker = self.worker
+
+    def confirm_parameters(self):
+        params = {}
+        for name, (sug, use) in self.param_widgets.items():
+            text = use.text().strip()
+            if text == "":
+                QMessageBox.warning(self, "Missing Value",
+                                    f"Please enter a value for '{name}' before confirming.")
+                return
+            try:
+                val = float(text)
+            except ValueError:
+                QMessageBox.warning(self, "Invalid Number",
+                                    f"Could not parse '{text}' as a number for '{name}'.")
+                return
+            # Enforce bounds
+            lo = float(self.param_bounds[name][0].text())
+            hi = float(self.param_bounds[name][1].text())
+            if not (lo < val < hi):
+                QMessageBox.warning(self, "Out of Bounds",
+                                    f"Value for '{name}' must be between {lo} and {hi}.")
+                return
+            params[name] = val
+        self.confirmed_params = params
+        self.confirm_btn.setEnabled(False)
+        self.log_activity(f"Parameters confirmed: {params}")
+        # Notify worker via signal/event
+        if hasattr(self, '_pending_worker') and self._pending_worker:
+            self._pending_worker.on_param_confirmed(params)
+            self._pending_worker = None
+
+    def update_pareto_plot(self):
+        """Update the Pareto plot with current self.pareto_data."""
+        import numpy as np
+        if not self.pareto_data:
+            self.pareto_scatter.setData([], [])
+            if self.pareto_colorbar:
+                self.pareto_colorbar.hide()
+            return
+        specs = np.array([d['spec'] for d in self.pareto_data])
+        charges = np.array([d['charge'] for d in self.pareto_data])
+        stabs = np.array([d['stability'] for d in self.pareto_data])
+        # Normalize stability for color mapping
+        stab_norm = (stabs - stabs.min()) / (stabs.ptp() if stabs.ptp() else 1)
+        colors = [pg.intColor(int(s*255), 255, alpha=200) for s in stab_norm]
+        self.pareto_scatter.setData(specs, charges, symbol='o', symbolBrush=colors, symbolSize=12)
+        # Add/update colorbar
+        if self.pareto_colorbar is None:
+            self.pareto_colorbar = pg.ColorBarItem(values=(stabs.min(), stabs.max()), cmap='viridis')
+            self.pareto_colorbar.setImageItem(self.pareto_scatter)
+            self.pareto_colorbar.setLevels((stabs.min(), stabs.max()))
+            self.pareto_colorbar.setParentItem(self.pareto_plot.getPlotItem())
+        else:
+            self.pareto_colorbar.setLevels((stabs.min(), stabs.max()))
+            self.pareto_colorbar.show()
+
+    def reset_plots_and_analysis(self):
+        """Clear all plots and analysis data, including Pareto plot."""
+        for hist in self.history.values():
+            hist.clear()
+        for c in self.curves.values():
+            c.setData([], [])
+        self.shot_number = 0
+        self.pareto_data.clear()
+        self.update_pareto_plot()
+        self.log_activity("Plots and analysis reset.")
+
+    def _on_pareto_click(self, event):
+        """Handle mouse click on Pareto plot: show params for nearest point."""
+        import numpy as np
+        if not self.pareto_data:
+            return
+        mouse_point = self.pareto_plot.getPlotItem().vb.mapSceneToView(event.scenePos())
+        mx, my = mouse_point.x(), mouse_point.y()
+        specs = np.array([d['spec'] for d in self.pareto_data])
+        charges = np.array([d['charge'] for d in self.pareto_data])
+        dists = np.hypot(specs - mx, charges - my)
+        idx = np.argmin(dists)
+        if dists[idx] < 0.1 * max(1, np.ptp(specs), np.ptp(charges)):  # Only if close enough
+            params = self.pareto_data[idx].get('params', {})
+            msg = f"Pareto point:\nSpec: {specs[idx]:.3g}, Charge: {charges[idx]:.3g}\nStability: {self.pareto_data[idx]['stability']:.3g}\nParams: {params}"
+            from PyQt5.QtWidgets import QMessageBox
+            QMessageBox.information(self, "Pareto Point Details", msg)
+
+    def show_current_parameters(self):
+        """
+        Scan the watched folders for the latest output files and display averaged metrics
+        (spec, charge, stability, overall) for the last N shots in the activity log.
+        Also plot these metrics on the three plots.
+        """
+        import numpy as np
+        N = self.shots_spin.value()
+        mode = self.get_mode()
+        scores, charges = [], []
+        if mode == 'E-Spec' and hasattr(self, 'espec_dir'):
+            path = self.espec_dir
+            txt_files = sorted(glob.glob(os.path.join(path, '*.txt')))
+            csv_files = sorted(glob.glob(os.path.join(path, '*.csv')))
+            all_files = txt_files + csv_files
+            all_files = sorted(all_files)
+            for fn in all_files:
+                try:
+                    if fn.endswith('.txt'):
+                        line = open(fn, 'r').readline().strip()
+                        sc, cost, ct = map(float, line.split(','))
+                        scores.append(sc)
+                        charges.append(ct)
+                    elif fn.endswith('.csv'):
+                        score_val = None
+                        charge_val = None
+                        with open(fn, 'r') as f:
+                            for line in f:
+                                line = line.strip()
+                                if not line or line.startswith('#'):
+                                    continue
+                                parts = line.split(',')
+                                if len(parts) != 2:
+                                    continue
+                                key, value = parts[0].strip().lower(), parts[1].strip()
+                                if key == 'score':
+                                    try:
+                                        score_val = float(value)
+                                    except Exception:
+                                        pass
+                                elif key == 'raw':
+                                    try:
+                                        charge_val = float(value)
+                                    except Exception:
+                                        pass
+                        if score_val is not None:
+                            scores.append(score_val)
+                        if charge_val is not None:
+                            charges.append(charge_val)
+                except Exception:
+                    pass
+        elif mode == 'Profile & ICT' and hasattr(self, 'profile_dir') and hasattr(self, 'ict_dir'):
+            prof_files = sorted(glob.glob(os.path.join(self.profile_dir, '*.txt')))
+            ict_files = sorted(glob.glob(os.path.join(self.ict_dir, '*.txt')))
+            try:
+                scores = [float(open(f).readline()) for f in prof_files]
+            except Exception:
+                scores = []
+            try:
+                charges = [float(open(f).readline()) for f in ict_files]
+            except Exception:
+                charges = []
+        # Grouped averaging and plotting
+        def grouped_average(arr, window):
+            arr = np.array(arr)
+            n_groups = len(arr) // window
+            if n_groups == 0:
+                return [], []
+            means = [float(np.mean(arr[i*window:(i+1)*window])) for i in range(n_groups)]
+            stds = [float(np.std(arr[i*window:(i+1)*window])) for i in range(n_groups)]
+            return means, stds
+        if scores and charges:
+            avg_scores, std_scores = grouped_average(scores, N)
+            avg_charges, std_charges = grouped_average(charges, N)
+            avg_overall = [float(np.sqrt(s * c)) if s > 0 and c > 0 else 0.0 for s, c in zip(avg_scores, avg_charges)]
+            shots = list(range(len(avg_scores)))
+            self.plot_spec.clear()
+            self.plot_spec.plot(shots, avg_scores, pen='b', symbol='o')
+            self.plot_charge.clear()
+            self.plot_charge.plot(shots, avg_charges, pen='r', symbol='o')
+            self.plot_overall.clear()
+            self.plot_overall.plot(shots, avg_overall, pen='g', symbol='o')
+
+    def load_espec_results_csv(self, file_path=None):
+        """Load E-Spec results from CSV, average over last N rows, and plot diagnostic score and charge."""
+        import pandas as pd
+        import os
+        if file_path is None:
+            # Try to find the file in espec_dir
+            if hasattr(self, 'espec_dir'):
+                # Look for a file ending with .csv
+                files = [f for f in os.listdir(self.espec_dir) if f.endswith('.csv')]
+                if files:
+                    file_path = os.path.join(self.espec_dir, files[0])
+                else:
+                    self.log_activity("No CSV file found in E-Spec directory.")
+                    return
+            else:
+                self.log_activity("E-Spec directory not set.")
+                return
+        try:
+            df = pd.read_csv(file_path)
+            # Try to find columns for score and charge
+            score_col = None
+            charge_col = None
+            for col in df.columns:
+                if 'score' in col.lower():
+                    score_col = col
+                if 'charge' in col.lower() or 'counts' in col.lower():
+                    charge_col = col
+            if score_col is None or charge_col is None:
+                # Fallback: use first and second columns
+                score_col = df.columns[0]
+                charge_col = df.columns[1]
+            N = self.shots_spin.value()
+            scores = df[score_col].values[-N:]
+            charges = df[charge_col].values[-N:]
+            shots = range(len(df) - N + 1, len(df) + 1)
+            # Plot Diagnostic Score
+            self.plot_spec.clear()
+            self.plot_spec.plot(list(shots), list(scores), pen='b', symbol='o')
+            # Plot Charge Metric
+            self.plot_charge.clear()
+            self.plot_charge.plot(list(shots), list(charges), pen='r', symbol='o')
+            # Log average values
+            avg_score = sum(scores) / len(scores) if len(scores) > 0 else 0
+            avg_charge = sum(charges) / len(charges) if len(charges) > 0 else 0
+            self.log_activity(f"Loaded {N} E-Spec results from {os.path.basename(file_path)}. Avg score: {avg_score:.3f}, Avg charge: {avg_charge:.3f}")
+        except Exception as e:
+            from PyQt5.QtWidgets import QMessageBox
+            QMessageBox.warning(self, "E-Spec Load Error", str(e))
+            self.log_activity(f"Error loading E-Spec CSV: {e}")
+
+if __name__=='__main__':
+    app = QApplication(sys.argv)
+
+    # Font configuration: Helvetica, size 10, italic
+    font = QFont("Roboto", 10)
+    # font.setItalic(True)
+    app.setFont(font)
+
+    db = QFontDatabase()
+    # for family in db.families():
+    #     print(family)
+
+    gui = LPAControlGUI()
+    gui.show()
     sys.exit(app.exec_())